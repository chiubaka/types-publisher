--- conflicted
+++ resolved
@@ -400,11 +400,7 @@
     "dtslint": {
       "version": "0.1.1",
       "from": "microsoft/dtslint#production",
-<<<<<<< HEAD
-      "resolved": "git://github.com/microsoft/dtslint.git#2aab8121f1bee36130ed8a12849efb76650d93a9"
-=======
       "resolved": "git://github.com/microsoft/dtslint.git#938122463507b353c96d4aa322c93c940affbd39"
->>>>>>> 908a3843
     },
     "duplexer": {
       "version": "0.1.1",
